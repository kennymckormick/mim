import os
import os.path as osp
import random as rd
import subprocess
from typing import Optional, Tuple, Union

import click

from mim.click import CustomCommand, param2lowercase
from mim.utils import (
    echo_success,
    exit_with_error,
    get_installed_path,
    highlighted_error,
    is_installed,
    module_full_name,
    recursively_find,
)


@click.command(
    name='train',
    context_settings=dict(ignore_unknown_options=True),
    cls=CustomCommand)
@click.argument('package', type=str, callback=param2lowercase)
@click.argument('config', type=str)
@click.option(
    '-l',
    '--launcher',
    type=click.Choice(['none', 'pytorch', 'slurm'], case_sensitive=False),
    default='slurm',
    help='Job launcher')
@click.option(
    '--port',
    type=int,
    default=None,
    help=('The port used for inter-process communication (only applicable to '
          'slurm / pytorch launchers). If set to None, will randomly choose '
          'a port between 20000 and 30000. '))
@click.option(
<<<<<<< HEAD
    '-G', '--gpus', type=int, default=8, help='Number of gpus to use')
=======
    '-G', '--gpus', type=int, default=1, help='Number of gpus to use')
>>>>>>> d7f1b9aa
@click.option(
    '-g',
    '--gpus-per-node',
    type=int,
    default=8,
    help=('Number of gpus per node to use '
          '(only applicable to launcher == "slurm")'))
@click.option(
    '-c',
    '--cpus-per-task',
    type=int,
    default=2,
    help='Number of cpus per task (only applicable to launcher == "slurm")')
@click.option(
    '-p',
    '--partition',
    type=str,
    help='The partition to use (only applicable to launcher == "slurm")')
@click.option(
    '--srun-args', type=str, help='Other srun arguments that might be used')
@click.option('-y', '--yes', is_flag=True, help='Don’t ask for confirmation.')
@click.argument('other_args', nargs=-1, type=click.UNPROCESSED)
def cli(package: str,
        config: str,
        gpus: int,
        gpus_per_node: int,
        partition: str,
        cpus_per_task: int = 2,
        launcher: str = 'none',
        port: int = None,
        srun_args: Optional[str] = None,
        yes: bool = False,
        other_args: tuple = ()) -> None:
    """Perform Training.

    Example:

    \b
    # Train models on a single server with CPU by setting `gpus` to 0 and
    # 'launcher' to 'none' (if applicable). The training script of the
    # corresponding codebase will fail if it doesn't support CPU training.
    > mim train mmcls resnet101_b16x8_cifar10.py --work-dir tmp --gpus 0
    # Train models on a single server with one GPU
    > mim train mmcls resnet101_b16x8_cifar10.py --work-dir tmp --gpus 1
    # Train models on a single server with 4 GPUs and pytorch distributed
    > mim train mmcls resnet101_b16x8_cifar10.py --work-dir tmp --gpus 4 \
        --launcher pytorch
    # Train models on a slurm HPC with one 8-GPU node
    > mim train mmcls resnet101_b16x8_cifar10.py --launcher slurm --gpus 8 \
        --gpus-per-node 8 --partition partition_name --work-dir tmp
    # Print help messages of sub-command train
    > mim train -h
    # Print help messages of sub-command train and the training script of mmcls
    > mim train mmcls -h
    """
    is_success, msg = train(
        package=package,
        config=config,
        gpus=gpus,
        gpus_per_node=gpus_per_node,
        cpus_per_task=cpus_per_task,
        partition=partition,
        launcher=launcher,
        port=port,
        srun_args=srun_args,
        yes=yes,
        other_args=other_args)

    if is_success:
        echo_success(msg)  # type: ignore
    else:
        exit_with_error(msg)


def train(
    package: str,
    config: str,
    gpus: int,
    gpus_per_node: int = None,
    cpus_per_task: int = 2,
    partition: str = None,
    launcher: str = 'none',
    port: int = None,
    srun_args: Optional[str] = None,
    yes: bool = True,
    other_args: tuple = ()
) -> Tuple[bool, Union[str, Exception]]:
    """Train a model with given config.

    Args:
        package (str): The codebase name.
        config (str): The config file path. If not exists, will search in the
            config files of the codebase.
        gpus (int): Number of gpus used for training.
        gpus_per_node (int, optional): Number of gpus per node to use
            (only applicable to launcher == "slurm"). Defaults to None.
        cpus_per_task (int, optional): Number of cpus per task to use
            (only applicable to launcher == "slurm"). Defaults to None.
        partition (str, optional): The partition name
            (only applicable to launcher == "slurm"). Defaults to None.
        launcher (str, optional): The launcher used to launch jobs.
            Defaults to 'none'.
        port (int | None, optional): The port used for inter-process
            communication (only applicable to slurm / pytorch launchers).
            Default to None. If set to None, will randomly choose a port
            between 20000 and 30000.
        srun_args (str, optional): Other srun arguments that might be
            used, all arguments should be in a string. Defaults to None.
        yes (bool): Don’t ask for confirmation. Default: True.
        other_args (tuple, optional): Other arguments, will be passed to the
            codebase's training script. Defaults to ().
    """
    full_name = module_full_name(package)
    if full_name == '':
        msg = f"Can't determine a unique package given abbreviation {package}"
        raise ValueError(highlighted_error(msg))
    package = full_name

    # If launcher == "slurm", must have following args
    if launcher == 'slurm':
        msg = ('If launcher is slurm, '
               'gpus-per-node and partition should not be None')
        flag = (gpus_per_node is not None) and (partition is not None)
        assert flag, msg

    if port is None:
        port = rd.randint(20000, 30000)

    if launcher in ['slurm', 'pytorch']:
        click.echo(f'Using port {port} for synchronization. ')

    if not is_installed(package):
        msg = (f'The codebase {package} is not installed, '
               'do you want to install the latest release? ')
        if yes or click.confirm(msg):
            click.echo(f'Installing {package}')
            cmd = ['mim', 'install', package]
            ret = subprocess.check_call(cmd)
            if ret != 0:
                msg = f'{package} is not successfully installed'
                raise RuntimeError(highlighted_error(msg))
            else:
                click.echo(f'{package} is successfully installed')
        else:
            msg = f'You can not train this model without {package} installed.'
            return False, msg

    pkg_root = get_installed_path(package)

    if not osp.exists(config):
        files = recursively_find(pkg_root, osp.basename(config))

        if len(files) == 0:
            msg = (f"The path {config} doesn't exist and we can not find "
                   f'the config file in codebase {package}.')
            raise ValueError(highlighted_error(msg))
        elif len(files) > 1:
            msg = (
                f"The path {config} doesn't exist and we find multiple "
                f'config files with same name in codebase {package}: {files}.')
            raise ValueError(highlighted_error(msg))

        click.echo(
            f"The path {config} doesn't exist but we find the config file "
            f'in codebase {package}, will use {files[0]} instead.')
        config = files[0]

    train_script = osp.join(pkg_root, 'tools/train.py')

    common_args = ['--launcher', launcher] + list(other_args)

    if launcher == 'none':
        if gpus:
            cmd = ['python', train_script, config, '--gpus',
                   str(gpus)] + common_args
        else:
            cmd = ['python', train_script, config, '--device', 'cpu'
                   ] + common_args
    elif launcher == 'pytorch':
        cmd = [
            'python', '-m', 'torch.distributed.launch',
            f'--nproc_per_node={gpus}', f'--master_port={port}', train_script,
            config
        ] + common_args
    elif launcher == 'slurm':
        parsed_srun_args = srun_args.split() if srun_args else []
        has_job_name = any([('--job-name' in x) or ('-J' in x)
                            for x in parsed_srun_args])
        if not has_job_name:
            job_name = osp.splitext(osp.basename(config))[0]
            parsed_srun_args.append(f'--job-name={job_name}_train')
        cmd = [
            'srun', '-p', f'{partition}', f'--gres=gpu:{gpus_per_node}',
            f'--ntasks={gpus}', f'--ntasks-per-node={gpus_per_node}',
            f'--cpus-per-task={cpus_per_task}', '--kill-on-bad-exit=1'
        ] + parsed_srun_args + ['python', '-u', train_script, config
                                ] + common_args

    cmd_text = ' '.join(cmd)
    click.echo(f'Training command is {cmd_text}. ')
    ret = subprocess.check_call(
        cmd, env=dict(os.environ, MASTER_PORT=str(port)))
    if ret == 0:
        return True, 'Training finished successfully. '
    else:
        return False, 'Training not finished successfully. '<|MERGE_RESOLUTION|>--- conflicted
+++ resolved
@@ -38,11 +38,7 @@
           'slurm / pytorch launchers). If set to None, will randomly choose '
           'a port between 20000 and 30000. '))
 @click.option(
-<<<<<<< HEAD
     '-G', '--gpus', type=int, default=8, help='Number of gpus to use')
-=======
-    '-G', '--gpus', type=int, default=1, help='Number of gpus to use')
->>>>>>> d7f1b9aa
 @click.option(
     '-g',
     '--gpus-per-node',
