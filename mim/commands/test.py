import os
import os.path as osp
import random as rd
import subprocess
from typing import Optional, Tuple, Union

import click

from mim.click import CustomCommand, param2lowercase
from mim.utils import (
    echo_success,
    exit_with_error,
    get_installed_path,
    highlighted_error,
    is_installed,
    module_full_name,
    recursively_find,
)


@click.command(
    'test',
    context_settings=dict(ignore_unknown_options=True),
    cls=CustomCommand)
@click.argument('package', type=str, callback=param2lowercase)
@click.argument('config', type=str)
<<<<<<< HEAD
@click.option(
    '-C', '--checkpoint', type=str, default=None, help='checkpoint path')
=======
>>>>>>> d7f1b9aa
@click.option(
    '-C', '--checkpoint', type=str, default=None, help='checkpoint path')
@click.option(
    '-l',
    '--launcher',
    type=click.Choice(['none', 'pytorch', 'slurm'], case_sensitive=False),
    default='slurm',
    help='Job launcher')
@click.option(
    '--port',
    type=int,
    default=None,
    help=('The port used for inter-process communication (only applicable to '
          'slurm / pytorch launchers). If set to None, will randomly choose '
          'a port between 20000 and 30000'))
@click.option(
    '-G',
    '--gpus',
    type=int,
    default=8,
    help='Number of gpus to use (only applicable to launcher == "slurm")')
@click.option(
    '-g',
    '--gpus-per-node',
    type=int,
    default=8,
    help=('Number of gpus per node to use '
          '(only applicable to launcher == "slurm")'))
@click.option(
    '-c',
    '--cpus-per-task',
    type=int,
    default=2,
    help='Number of cpus per task (only applicable to launcher == "slurm")')
@click.option(
    '-p',
    '--partition',
    type=str,
    help='The partition to use (only applicable to launcher == "slurm")')
@click.option(
    '--srun-args', type=str, help='Other srun arguments that might be used')
@click.option('-y', '--yes', is_flag=True, help='Don’t ask for confirmation.')
@click.argument('other_args', nargs=-1, type=click.UNPROCESSED)
def cli(package: str,
        config: str,
        checkpoint: str,
        gpus: int,
        gpus_per_node: int,
        partition: str,
        cpus_per_task: int = 2,
        launcher: str = 'none',
        port: int = None,
        srun_args: Optional[str] = None,
        yes: bool = False,
        other_args: tuple = ()) -> None:
    """Perform Testing.

    Example:

    \b
    # Test models on a single server with 1 GPU, report accuracy
    > mim test mmcls resnet101_b16x8_cifar10.py --checkpoint \
        tmp/epoch_3.pth --gpus 1 --metrics accuracy
    # Test models on a single server with 1 GPU, save predictions
    > mim test mmcls resnet101_b16x8_cifar10.py --checkpoint \
        tmp/epoch_3.pth --gpus 1 --out tmp.pkl
    # Test models on a single server with 4 GPUs, pytorch distributed,
    # report accuracy
    > mim test mmcls resnet101_b16x8_cifar10.py --checkpoint \
        tmp/epoch_3.pth --gpus 4 --launcher pytorch --metrics accuracy
    # Test models on a slurm HPC with one 8-GPU node, report accuracy
    > mim test mmcls resnet101_b16x8_cifar10.py --checkpoint \
        tmp/epoch_3.pth --gpus 8 --metrics accuracy --partition \
        partition_name --gpus-per-node 8 --launcher slurm
    # Print help messages of sub-command test
    > mim test -h
    # Print help messages of sub-command test and the testing script of mmcls
    > mim test mmcls -h
    """

    is_success, msg = test(
        package=package,
        config=config,
        checkpoint=checkpoint,
        gpus=gpus,
        gpus_per_node=gpus_per_node,
        cpus_per_task=cpus_per_task,
        partition=partition,
        launcher=launcher,
        port=port,
        srun_args=srun_args,
        yes=yes,
        other_args=other_args)

    if is_success:
        echo_success(msg)  # type: ignore
    else:
        exit_with_error(msg)


def test(
    package: str,
    config: str,
    checkpoint: str = None,
    gpus: int = None,
    gpus_per_node: int = None,
    cpus_per_task: int = 2,
    partition: str = None,
    launcher: str = 'none',
    port: int = None,
    srun_args: Optional[str] = None,
    yes: bool = True,
    other_args: tuple = ()
) -> Tuple[bool, Union[str, Exception]]:
    """Test a model with given config.

    Args:
        package (str): The codebase name.
        config (str): The config file path. If not exists, will search in the
            config files of the codebase.
        checkpoint (str): The path to the checkpoint file. Default to None.
        gpus (int): Number of gpus used for testing
            (only applicable to launcher == "slurm"). Defaults to None.
        gpus_per_node (int, optional): Number of gpus per node to use
            (only applicable to launcher == "slurm"). Defaults to None.
        cpus_per_task (int, optional): Number of cpus per task to use
            (only applicable to launcher == "slurm"). Defaults to None.
        partition (str, optional): The partition name
            (only applicable to launcher == "slurm"). Defaults to None.
        launcher (str, optional): The launcher used to launch jobs.
            Defaults to 'none'.
        port (int | None, optional): The port used for inter-process
            communication (only applicable to slurm / pytorch launchers).
            Default to None. If set to None, will randomly choose a port
            between 20000 and 30000.
        srun_args (str, optional): Other srun arguments that might be
            used, all arguments should be in a string. Defaults to None.
        yes (bool): Don’t ask for confirmation. Default: True.
        other_args (tuple, optional): Other arguments, will be passed to the
            codebase's training script. Defaults to ().
    """
    full_name = module_full_name(package)
    if full_name == '':
        msg = f"Can't determine a unique package given abbreviation {package}"
        raise ValueError(highlighted_error(msg))
    package = full_name

    # `checkpoint` is a compulsory argument for all mm codebases except
    # mmtracking, so that if the codebase is not mmtracking, user must specify
    # the checkpoint.
    # [TODO]: refactor the code logic and remove the hard coding
    if checkpoint is None:
        assert package == 'mmtrack', (
            'You must specify the checkpoint path '
            'unless you are testing mmtracking models')

    if port is None:
        port = rd.randint(20000, 30000)

    if launcher in ['slurm', 'pytorch']:
        click.echo(f'Using port {port} for synchronization. ')

    # If launcher == "slurm", must have following args
    if launcher == 'slurm':
        msg = ('If launcher is slurm, '
               'gpus, gpus-per-node and partition should not be None')
        flag = (gpus_per_node
                is not None) and (partition is not None) and (gpus is not None)
        assert flag, msg

    if not is_installed(package):
        msg = (f'The codebase {package} is not installed, '
               'do you want to install it? ')
        if yes or click.confirm(msg):
            click.echo(f'Installing {package}')
            cmd = ['mim', 'install', package]
            ret = subprocess.check_call(cmd)
            if ret != 0:
                msg = f'{package} is not successfully installed'
                raise RuntimeError(highlighted_error(msg))
            else:
                click.echo(f'{package} is successfully installed')
        else:
            msg = f'You can not test this model without {package} installed.'
            return False, msg

    pkg_root = get_installed_path(package)

    if not osp.exists(config):
        files = recursively_find(pkg_root, osp.basename(config))

        if len(files) == 0:
            msg = (f"The path {config} doesn't exist and we can not find "
                   f'the config file in codebase {package}.')
            raise ValueError(highlighted_error(msg))
        elif len(files) > 1:
            msg = (
                f"The path {config} doesn't exist and we find multiple "
                f'config files with same name in codebase {package}: {files}.')
            raise ValueError(highlighted_error(msg))
        click.echo(
            f"The path {config} doesn't exist but we find the config file "
            f'in codebase {package}, will use {files[0]} instead.')
        config = files[0]

    # We know that 'config' exists and is legal.
    test_script = osp.join(pkg_root, 'tools/test.py')

    common_args = ['--launcher', launcher] + list(other_args)

    if launcher == 'none':
        cmd = ['python', test_script, config]
        if checkpoint:
            cmd += [checkpoint]
        cmd += common_args
    elif launcher == 'pytorch':
        cmd = [
            'python', '-m', 'torch.distributed.launch',
            f'--nproc_per_node={gpus}', f'--master_port={port}', test_script,
            config
        ]
        if checkpoint:
            cmd += [checkpoint]
        cmd += common_args
    elif launcher == 'slurm':
        parsed_srun_args = srun_args.split() if srun_args else []
        has_job_name = any([('--job-name' in x) or ('-J' in x)
                            for x in parsed_srun_args])
        if not has_job_name:
            job_name = osp.splitext(osp.basename(config))[0]
            parsed_srun_args.append(f'--job-name={job_name}_test')
        cmd = [
            'srun', '-p', f'{partition}', f'--gres=gpu:{gpus_per_node}',
            f'--ntasks={gpus}', f'--ntasks-per-node={gpus_per_node}',
            f'--cpus-per-task={cpus_per_task}', '--kill-on-bad-exit=1'
        ]
        cmd += parsed_srun_args
        cmd += ['python', '-u', test_script, config]
        if checkpoint:
            cmd += [checkpoint]
        cmd += common_args

    cmd_text = ' '.join(cmd)
    click.echo(f'Testing command is {cmd_text}. ')
    ret = subprocess.check_call(
        cmd, env=dict(os.environ, MASTER_PORT=str(port)))
    if ret == 0:
        return True, 'Testing finished successfully.'
    else:
        return False, 'Testing not finished successfully.'<|MERGE_RESOLUTION|>--- conflicted
+++ resolved
@@ -24,11 +24,6 @@
     cls=CustomCommand)
 @click.argument('package', type=str, callback=param2lowercase)
 @click.argument('config', type=str)
-<<<<<<< HEAD
-@click.option(
-    '-C', '--checkpoint', type=str, default=None, help='checkpoint path')
-=======
->>>>>>> d7f1b9aa
 @click.option(
     '-C', '--checkpoint', type=str, default=None, help='checkpoint path')
 @click.option(
