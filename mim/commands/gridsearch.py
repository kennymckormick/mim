--- conflicted
+++ resolved
@@ -45,11 +45,7 @@
     help=('The port used for inter-process communication '
           '(only applicable to slurm / pytorch launchers)'))
 @click.option(
-<<<<<<< HEAD
     '-G', '--gpus', type=int, default=8, help='Number of gpus to use')
-=======
-    '-G', '--gpus', type=int, default=1, help='Number of gpus to use')
->>>>>>> d7f1b9aa
 @click.option(
     '-g',
     '--gpus-per-node',
@@ -271,11 +267,7 @@
     for arg in search_args_dict:
         try:
             arg_value = get_config(cfg, arg)
-<<<<<<< HEAD
-            if arg_value and type(arg_value) is not str:
-=======
             if arg_value and not isinstance(arg_value, str):
->>>>>>> d7f1b9aa
                 search_args_dict[arg] = [
                     eval(x) for x in search_args_dict[arg]
                 ]
